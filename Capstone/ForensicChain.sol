// SPDX-License-Identifier: MIT
pragma solidity ^0.8.19;

contract ForensicChain {
    enum Role { None, Court, Officer, Forensic, Lawyer }
    enum EvidenceType { Image, Video, Document, Other }

    struct Evidence {
        string evidenceId;
        string cidEncrypted;
        string hash;
        EvidenceType evidenceType;
        address submittedBy;
        bool confirmed;
        uint256 submittedAt;
        address[] chainOfCustody;
    }

    struct FIR {
<<<<<<< HEAD
        string firId;               
        address filedBy;     
        string description;     
        uint256 timestamp;          
        bool promotedToCase;        
        string associatedCaseId;    
=======
        string firId;
        address filedBy;
        string description;
        uint256 timestamp;
        bool promotedToCase;
        string associatedCaseId;
>>>>>>> d310d6fe
    }

    struct Case {
        string caseId;
        string title;
        string description;
        address createdBy;
        bool seal;
        bool open;
        string[] tags;
        uint256 evidenceCount;
    }

    address public owner;
    bool public isSystemLocked;

    mapping(address => Role) public globalRoles;
    mapping(string => FIR) public firs;
    mapping(string => Case) public cases;
    mapping(string => mapping(address => Role)) public caseRoles;
    mapping(string => mapping(address => bool)) public evidenceConfirmed;
    mapping(bytes32 => bool) public usedCIDHash;
    mapping(string => address[]) public caseAuditTrail;
    mapping(string => mapping(uint => mapping(address => bool))) public evidenceAccessed;
    mapping(string => mapping(uint256 => Evidence)) public caseEvidenceMapping;

    modifier onlyRole(Role role) {
        require(globalRoles[msg.sender] == role, "Unauthorized role");
        _;
    }

    modifier onlyCourt() {
        require(globalRoles[msg.sender] == Role.Court, "Only Court");
        _;
    }

    modifier onlyCaseAssigned(string memory caseId) {
        require(caseRoles[caseId][msg.sender] != Role.None, "Not assigned to case");
        _;
    }

    modifier caseOpen(string memory caseId) {
        require(cases[caseId].open && !cases[caseId].seal, "Case not open");
        _;
    }

    modifier notLocked() {
        require(!isSystemLocked, "System in emergency lock");
        _;
    }

    constructor() {
        owner = msg.sender;
        globalRoles[msg.sender] = Role.Court;
    }

    function toggleSystemLock() external onlyCourt {
        isSystemLocked = !isSystemLocked;
    }

    function setGlobalRole(address user, Role role) external onlyCourt {
        require(role != Role.None, "Invalid role");
        globalRoles[user] = role;
    }

    function fileFIR(string memory firId, string memory description) external notLocked onlyRole(Role.Officer) {
        require(firs[firId].filedBy == address(0), "FIR exists");
        firs[firId] = FIR({
            firId: firId,
            filedBy: msg.sender,
            description: description,
            timestamp: block.timestamp,
            promotedToCase: false,
            associatedCaseId: ""
        });
    }

    function submitFIREvidence(
        string memory firId,
        string memory evidenceId,
        string memory cidEncrypted,
        string memory hash,
        EvidenceType evidenceType
    ) external notLocked {
        require(globalRoles[msg.sender] == Role.Officer || globalRoles[msg.sender] == Role.Forensic, "Unauthorized");
        require(firs[firId].filedBy != address(0), "FIR not found");
        require(!firs[firId].promotedToCase, "FIR promoted");
        bytes32 unique = keccak256(abi.encodePacked(cidEncrypted, hash));
        require(!usedCIDHash[unique], "Duplicate evidence");

        string memory caseId = firs[firId].associatedCaseId;
        require(bytes(caseId).length != 0, "Case not associated");

        Evidence memory e = Evidence({
            evidenceId: evidenceId,
            cidEncrypted: cidEncrypted,
            hash: hash,
            evidenceType: evidenceType,
            submittedBy: msg.sender,
            confirmed: false,
            submittedAt: block.timestamp,
            chainOfCustody: new address[](0)
        });

        _addNewEvidence(caseId, e);
        usedCIDHash[unique] = true;
    }

    function _addNewEvidence(string memory caseId, Evidence memory e) internal {
        Case storage c = cases[caseId];
        caseEvidenceMapping[caseId][c.evidenceCount] = e;
        c.evidenceCount++;
    }

    function createCaseFromFIR(
        string memory caseId,
        string memory firId,
        string memory title,
        string memory description,
        string[] memory tags
    ) external notLocked onlyCourt {
        require(cases[caseId].createdBy == address(0), "Case exists");
        require(firs[firId].filedBy != address(0), "FIR not found");
        require(!firs[firId].promotedToCase, "Already promoted");

        Case storage c = cases[caseId];
        c.caseId = caseId;
        c.title = title;
        c.description = description;
        c.createdBy = msg.sender;
        c.seal = false;
        c.open = true;
        c.tags = tags;
        c.evidenceCount = 0;

        firs[firId].promotedToCase = true;
        firs[firId].associatedCaseId = caseId;
        caseRoles[caseId][msg.sender] = Role.Court;
    }

    function assignCaseRole(string memory caseId, address user, Role role) external notLocked onlyCourt {
        require(role != Role.None, "Invalid role");
        caseRoles[caseId][user] = role;
        caseAuditTrail[caseId].push(user);
    }

    function submitCaseEvidence(
        string memory caseId,
        string memory evidenceId,
        string memory cidEncrypted,
        string memory hash,
        EvidenceType evidenceType
    ) external notLocked onlyCaseAssigned(caseId) caseOpen(caseId) {
        require(
            globalRoles[msg.sender] == Role.Officer ||
            globalRoles[msg.sender] == Role.Forensic,
            "Unauthorized role to submit evidence"
        );

        bytes32 unique = keccak256(abi.encodePacked(cidEncrypted, hash));
        require(!usedCIDHash[unique], "Duplicate evidence");

        Evidence memory e = Evidence({
            evidenceId: evidenceId,
            cidEncrypted: cidEncrypted,
            hash: hash,
            evidenceType: evidenceType,
            submittedBy: msg.sender,
            confirmed: false,
            submittedAt: block.timestamp,
            chainOfCustody: new address[](0)
        });

        _addNewEvidence(caseId, e);
        usedCIDHash[unique] = true;
    }

    function confirmCaseEvidence(string memory caseId, uint index) external notLocked onlyCaseAssigned(caseId) {
        Evidence storage e = caseEvidenceMapping[caseId][index];
        require(!e.confirmed, "Already confirmed");
        require(e.submittedBy != msg.sender, "Self-confirmation denied");
        e.confirmed = true;
        e.chainOfCustody.push(msg.sender);
    }

    function sealCase(string memory caseId) external onlyCourt {
        cases[caseId].seal = true;
    }

    function reopenCase(string memory caseId) external onlyCourt {
        require(cases[caseId].seal, "Not seal");
        cases[caseId].seal = false;
        cases[caseId].open = true;
    }

    function closeCase(string memory caseId) external onlyCourt {
        cases[caseId].open = false;
        for (uint i = 0; i < caseAuditTrail[caseId].length; i++) {
            caseRoles[caseId][caseAuditTrail[caseId][i]] = Role.None;
        }
    }

    function getMyRoleInCase(string memory caseId) external view returns (Role) {
        return caseRoles[caseId][msg.sender];
    }

    function getGlobalRole(address user) external view returns (Role) {
        return globalRoles[user];
    }

    function getCase(string memory caseId) external view returns (Case memory) {
        return cases[caseId];
    }

    function getFIR(string memory firId) external view returns (FIR memory) {
        return firs[firId];
    }

    function accessEvidenceLog(string memory caseId, uint index) external onlyCaseAssigned(caseId) {
        require(index < cases[caseId].evidenceCount, "Invalid index");
        evidenceAccessed[caseId][index][msg.sender] = true;
        caseEvidenceMapping[caseId][index].chainOfCustody.push(msg.sender);
    }
    function getEvidence(string memory caseId, uint index) public view returns (Evidence memory) {
    return caseEvidenceMapping[caseId][index];
}
}
<|MERGE_RESOLUTION|>--- conflicted
+++ resolved
@@ -1,261 +1,259 @@
-// SPDX-License-Identifier: MIT
-pragma solidity ^0.8.19;
-
-contract ForensicChain {
-    enum Role { None, Court, Officer, Forensic, Lawyer }
-    enum EvidenceType { Image, Video, Document, Other }
-
-    struct Evidence {
-        string evidenceId;
-        string cidEncrypted;
-        string hash;
-        EvidenceType evidenceType;
-        address submittedBy;
-        bool confirmed;
-        uint256 submittedAt;
-        address[] chainOfCustody;
-    }
-
-    struct FIR {
-<<<<<<< HEAD
-        string firId;               
-        address filedBy;     
-        string description;     
-        uint256 timestamp;          
-        bool promotedToCase;        
-        string associatedCaseId;    
-=======
-        string firId;
-        address filedBy;
-        string description;
-        uint256 timestamp;
-        bool promotedToCase;
-        string associatedCaseId;
->>>>>>> d310d6fe
-    }
-
-    struct Case {
-        string caseId;
-        string title;
-        string description;
-        address createdBy;
-        bool seal;
-        bool open;
-        string[] tags;
-        uint256 evidenceCount;
-    }
-
-    address public owner;
-    bool public isSystemLocked;
-
-    mapping(address => Role) public globalRoles;
-    mapping(string => FIR) public firs;
-    mapping(string => Case) public cases;
-    mapping(string => mapping(address => Role)) public caseRoles;
-    mapping(string => mapping(address => bool)) public evidenceConfirmed;
-    mapping(bytes32 => bool) public usedCIDHash;
-    mapping(string => address[]) public caseAuditTrail;
-    mapping(string => mapping(uint => mapping(address => bool))) public evidenceAccessed;
-    mapping(string => mapping(uint256 => Evidence)) public caseEvidenceMapping;
-
-    modifier onlyRole(Role role) {
-        require(globalRoles[msg.sender] == role, "Unauthorized role");
-        _;
-    }
-
-    modifier onlyCourt() {
-        require(globalRoles[msg.sender] == Role.Court, "Only Court");
-        _;
-    }
-
-    modifier onlyCaseAssigned(string memory caseId) {
-        require(caseRoles[caseId][msg.sender] != Role.None, "Not assigned to case");
-        _;
-    }
-
-    modifier caseOpen(string memory caseId) {
-        require(cases[caseId].open && !cases[caseId].seal, "Case not open");
-        _;
-    }
-
-    modifier notLocked() {
-        require(!isSystemLocked, "System in emergency lock");
-        _;
-    }
-
-    constructor() {
-        owner = msg.sender;
-        globalRoles[msg.sender] = Role.Court;
-    }
-
-    function toggleSystemLock() external onlyCourt {
-        isSystemLocked = !isSystemLocked;
-    }
-
-    function setGlobalRole(address user, Role role) external onlyCourt {
-        require(role != Role.None, "Invalid role");
-        globalRoles[user] = role;
-    }
-
-    function fileFIR(string memory firId, string memory description) external notLocked onlyRole(Role.Officer) {
-        require(firs[firId].filedBy == address(0), "FIR exists");
-        firs[firId] = FIR({
-            firId: firId,
-            filedBy: msg.sender,
-            description: description,
-            timestamp: block.timestamp,
-            promotedToCase: false,
-            associatedCaseId: ""
-        });
-    }
-
-    function submitFIREvidence(
-        string memory firId,
-        string memory evidenceId,
-        string memory cidEncrypted,
-        string memory hash,
-        EvidenceType evidenceType
-    ) external notLocked {
-        require(globalRoles[msg.sender] == Role.Officer || globalRoles[msg.sender] == Role.Forensic, "Unauthorized");
-        require(firs[firId].filedBy != address(0), "FIR not found");
-        require(!firs[firId].promotedToCase, "FIR promoted");
-        bytes32 unique = keccak256(abi.encodePacked(cidEncrypted, hash));
-        require(!usedCIDHash[unique], "Duplicate evidence");
-
-        string memory caseId = firs[firId].associatedCaseId;
-        require(bytes(caseId).length != 0, "Case not associated");
-
-        Evidence memory e = Evidence({
-            evidenceId: evidenceId,
-            cidEncrypted: cidEncrypted,
-            hash: hash,
-            evidenceType: evidenceType,
-            submittedBy: msg.sender,
-            confirmed: false,
-            submittedAt: block.timestamp,
-            chainOfCustody: new address[](0)
-        });
-
-        _addNewEvidence(caseId, e);
-        usedCIDHash[unique] = true;
-    }
-
-    function _addNewEvidence(string memory caseId, Evidence memory e) internal {
-        Case storage c = cases[caseId];
-        caseEvidenceMapping[caseId][c.evidenceCount] = e;
-        c.evidenceCount++;
-    }
-
-    function createCaseFromFIR(
-        string memory caseId,
-        string memory firId,
-        string memory title,
-        string memory description,
-        string[] memory tags
-    ) external notLocked onlyCourt {
-        require(cases[caseId].createdBy == address(0), "Case exists");
-        require(firs[firId].filedBy != address(0), "FIR not found");
-        require(!firs[firId].promotedToCase, "Already promoted");
-
-        Case storage c = cases[caseId];
-        c.caseId = caseId;
-        c.title = title;
-        c.description = description;
-        c.createdBy = msg.sender;
-        c.seal = false;
-        c.open = true;
-        c.tags = tags;
-        c.evidenceCount = 0;
-
-        firs[firId].promotedToCase = true;
-        firs[firId].associatedCaseId = caseId;
-        caseRoles[caseId][msg.sender] = Role.Court;
-    }
-
-    function assignCaseRole(string memory caseId, address user, Role role) external notLocked onlyCourt {
-        require(role != Role.None, "Invalid role");
-        caseRoles[caseId][user] = role;
-        caseAuditTrail[caseId].push(user);
-    }
-
-    function submitCaseEvidence(
-        string memory caseId,
-        string memory evidenceId,
-        string memory cidEncrypted,
-        string memory hash,
-        EvidenceType evidenceType
-    ) external notLocked onlyCaseAssigned(caseId) caseOpen(caseId) {
-        require(
-            globalRoles[msg.sender] == Role.Officer ||
-            globalRoles[msg.sender] == Role.Forensic,
-            "Unauthorized role to submit evidence"
-        );
-
-        bytes32 unique = keccak256(abi.encodePacked(cidEncrypted, hash));
-        require(!usedCIDHash[unique], "Duplicate evidence");
-
-        Evidence memory e = Evidence({
-            evidenceId: evidenceId,
-            cidEncrypted: cidEncrypted,
-            hash: hash,
-            evidenceType: evidenceType,
-            submittedBy: msg.sender,
-            confirmed: false,
-            submittedAt: block.timestamp,
-            chainOfCustody: new address[](0)
-        });
-
-        _addNewEvidence(caseId, e);
-        usedCIDHash[unique] = true;
-    }
-
-    function confirmCaseEvidence(string memory caseId, uint index) external notLocked onlyCaseAssigned(caseId) {
-        Evidence storage e = caseEvidenceMapping[caseId][index];
-        require(!e.confirmed, "Already confirmed");
-        require(e.submittedBy != msg.sender, "Self-confirmation denied");
-        e.confirmed = true;
-        e.chainOfCustody.push(msg.sender);
-    }
-
-    function sealCase(string memory caseId) external onlyCourt {
-        cases[caseId].seal = true;
-    }
-
-    function reopenCase(string memory caseId) external onlyCourt {
-        require(cases[caseId].seal, "Not seal");
-        cases[caseId].seal = false;
-        cases[caseId].open = true;
-    }
-
-    function closeCase(string memory caseId) external onlyCourt {
-        cases[caseId].open = false;
-        for (uint i = 0; i < caseAuditTrail[caseId].length; i++) {
-            caseRoles[caseId][caseAuditTrail[caseId][i]] = Role.None;
-        }
-    }
-
-    function getMyRoleInCase(string memory caseId) external view returns (Role) {
-        return caseRoles[caseId][msg.sender];
-    }
-
-    function getGlobalRole(address user) external view returns (Role) {
-        return globalRoles[user];
-    }
-
-    function getCase(string memory caseId) external view returns (Case memory) {
-        return cases[caseId];
-    }
-
-    function getFIR(string memory firId) external view returns (FIR memory) {
-        return firs[firId];
-    }
-
-    function accessEvidenceLog(string memory caseId, uint index) external onlyCaseAssigned(caseId) {
-        require(index < cases[caseId].evidenceCount, "Invalid index");
-        evidenceAccessed[caseId][index][msg.sender] = true;
-        caseEvidenceMapping[caseId][index].chainOfCustody.push(msg.sender);
-    }
-    function getEvidence(string memory caseId, uint index) public view returns (Evidence memory) {
-    return caseEvidenceMapping[caseId][index];
-}
-}
+// SPDX-License-Identifier: MIT
+pragma solidity ^0.8.19;
+
+contract ForensicChain {
+    enum Role { None, Court, Officer, Forensic, Lawyer }
+    enum EvidenceType { Image, Video, Document, Other }
+
+    struct Evidence {
+        string evidenceId;
+        string cidEncrypted;
+        string hash;
+        EvidenceType evidenceType;
+        address submittedBy;
+        bool confirmed;
+        uint256 submittedAt;
+        address[] chainOfCustody;
+    }
+
+    struct FIR {
+        string firId;               
+        address filedBy;     
+        string description;     
+        uint256 timestamp;          
+        bool promotedToCase;        
+        string associatedCaseId;    
+
+        string firId;
+        address filedBy;
+        string description;
+        uint256 timestamp;
+        bool promotedToCase;
+        string associatedCaseId;
+    }
+
+    struct Case {
+        string caseId;
+        string title;
+        string description;
+        address createdBy;
+        bool seal;
+        bool open;
+        string[] tags;
+        uint256 evidenceCount;
+    }
+
+    address public owner;
+    bool public isSystemLocked;
+
+    mapping(address => Role) public globalRoles;
+    mapping(string => FIR) public firs;
+    mapping(string => Case) public cases;
+    mapping(string => mapping(address => Role)) public caseRoles;
+    mapping(string => mapping(address => bool)) public evidenceConfirmed;
+    mapping(bytes32 => bool) public usedCIDHash;
+    mapping(string => address[]) public caseAuditTrail;
+    mapping(string => mapping(uint => mapping(address => bool))) public evidenceAccessed;
+    mapping(string => mapping(uint256 => Evidence)) public caseEvidenceMapping;
+
+    modifier onlyRole(Role role) {
+        require(globalRoles[msg.sender] == role, "Unauthorized role");
+        _;
+    }
+
+    modifier onlyCourt() {
+        require(globalRoles[msg.sender] == Role.Court, "Only Court");
+        _;
+    }
+
+    modifier onlyCaseAssigned(string memory caseId) {
+        require(caseRoles[caseId][msg.sender] != Role.None, "Not assigned to case");
+        _;
+    }
+
+    modifier caseOpen(string memory caseId) {
+        require(cases[caseId].open && !cases[caseId].seal, "Case not open");
+        _;
+    }
+
+    modifier notLocked() {
+        require(!isSystemLocked, "System in emergency lock");
+        _;
+    }
+
+    constructor() {
+        owner = msg.sender;
+        globalRoles[msg.sender] = Role.Court;
+    }
+
+    function toggleSystemLock() external onlyCourt {
+        isSystemLocked = !isSystemLocked;
+    }
+
+    function setGlobalRole(address user, Role role) external onlyCourt {
+        require(role != Role.None, "Invalid role");
+        globalRoles[user] = role;
+    }
+
+    function fileFIR(string memory firId, string memory description) external notLocked onlyRole(Role.Officer) {
+        require(firs[firId].filedBy == address(0), "FIR exists");
+        firs[firId] = FIR({
+            firId: firId,
+            filedBy: msg.sender,
+            description: description,
+            timestamp: block.timestamp,
+            promotedToCase: false,
+            associatedCaseId: ""
+        });
+    }
+
+    function submitFIREvidence(
+        string memory firId,
+        string memory evidenceId,
+        string memory cidEncrypted,
+        string memory hash,
+        EvidenceType evidenceType
+    ) external notLocked {
+        require(globalRoles[msg.sender] == Role.Officer || globalRoles[msg.sender] == Role.Forensic, "Unauthorized");
+        require(firs[firId].filedBy != address(0), "FIR not found");
+        require(!firs[firId].promotedToCase, "FIR promoted");
+        bytes32 unique = keccak256(abi.encodePacked(cidEncrypted, hash));
+        require(!usedCIDHash[unique], "Duplicate evidence");
+
+        string memory caseId = firs[firId].associatedCaseId;
+        require(bytes(caseId).length != 0, "Case not associated");
+
+        Evidence memory e = Evidence({
+            evidenceId: evidenceId,
+            cidEncrypted: cidEncrypted,
+            hash: hash,
+            evidenceType: evidenceType,
+            submittedBy: msg.sender,
+            confirmed: false,
+            submittedAt: block.timestamp,
+            chainOfCustody: new address[](0)
+        });
+
+        _addNewEvidence(caseId, e);
+        usedCIDHash[unique] = true;
+    }
+
+    function _addNewEvidence(string memory caseId, Evidence memory e) internal {
+        Case storage c = cases[caseId];
+        caseEvidenceMapping[caseId][c.evidenceCount] = e;
+        c.evidenceCount++;
+    }
+
+    function createCaseFromFIR(
+        string memory caseId,
+        string memory firId,
+        string memory title,
+        string memory description,
+        string[] memory tags
+    ) external notLocked onlyCourt {
+        require(cases[caseId].createdBy == address(0), "Case exists");
+        require(firs[firId].filedBy != address(0), "FIR not found");
+        require(!firs[firId].promotedToCase, "Already promoted");
+
+        Case storage c = cases[caseId];
+        c.caseId = caseId;
+        c.title = title;
+        c.description = description;
+        c.createdBy = msg.sender;
+        c.seal = false;
+        c.open = true;
+        c.tags = tags;
+        c.evidenceCount = 0;
+
+        firs[firId].promotedToCase = true;
+        firs[firId].associatedCaseId = caseId;
+        caseRoles[caseId][msg.sender] = Role.Court;
+    }
+
+    function assignCaseRole(string memory caseId, address user, Role role) external notLocked onlyCourt {
+        require(role != Role.None, "Invalid role");
+        caseRoles[caseId][user] = role;
+        caseAuditTrail[caseId].push(user);
+    }
+
+    function submitCaseEvidence(
+        string memory caseId,
+        string memory evidenceId,
+        string memory cidEncrypted,
+        string memory hash,
+        EvidenceType evidenceType
+    ) external notLocked onlyCaseAssigned(caseId) caseOpen(caseId) {
+        require(
+            globalRoles[msg.sender] == Role.Officer ||
+            globalRoles[msg.sender] == Role.Forensic,
+            "Unauthorized role to submit evidence"
+        );
+
+        bytes32 unique = keccak256(abi.encodePacked(cidEncrypted, hash));
+        require(!usedCIDHash[unique], "Duplicate evidence");
+
+        Evidence memory e = Evidence({
+            evidenceId: evidenceId,
+            cidEncrypted: cidEncrypted,
+            hash: hash,
+            evidenceType: evidenceType,
+            submittedBy: msg.sender,
+            confirmed: false,
+            submittedAt: block.timestamp,
+            chainOfCustody: new address[](0)
+        });
+
+        _addNewEvidence(caseId, e);
+        usedCIDHash[unique] = true;
+    }
+
+    function confirmCaseEvidence(string memory caseId, uint index) external notLocked onlyCaseAssigned(caseId) {
+        Evidence storage e = caseEvidenceMapping[caseId][index];
+        require(!e.confirmed, "Already confirmed");
+        require(e.submittedBy != msg.sender, "Self-confirmation denied");
+        e.confirmed = true;
+        e.chainOfCustody.push(msg.sender);
+    }
+
+    function sealCase(string memory caseId) external onlyCourt {
+        cases[caseId].seal = true;
+    }
+
+    function reopenCase(string memory caseId) external onlyCourt {
+        require(cases[caseId].seal, "Not seal");
+        cases[caseId].seal = false;
+        cases[caseId].open = true;
+    }
+
+    function closeCase(string memory caseId) external onlyCourt {
+        cases[caseId].open = false;
+        for (uint i = 0; i < caseAuditTrail[caseId].length; i++) {
+            caseRoles[caseId][caseAuditTrail[caseId][i]] = Role.None;
+        }
+    }
+
+    function getMyRoleInCase(string memory caseId) external view returns (Role) {
+        return caseRoles[caseId][msg.sender];
+    }
+
+    function getGlobalRole(address user) external view returns (Role) {
+        return globalRoles[user];
+    }
+
+    function getCase(string memory caseId) external view returns (Case memory) {
+        return cases[caseId];
+    }
+
+    function getFIR(string memory firId) external view returns (FIR memory) {
+        return firs[firId];
+    }
+
+    function accessEvidenceLog(string memory caseId, uint index) external onlyCaseAssigned(caseId) {
+        require(index < cases[caseId].evidenceCount, "Invalid index");
+        evidenceAccessed[caseId][index][msg.sender] = true;
+        caseEvidenceMapping[caseId][index].chainOfCustody.push(msg.sender);
+    }
+    function getEvidence(string memory caseId, uint index) public view returns (Evidence memory) {
+    return caseEvidenceMapping[caseId][index];
+}
+}